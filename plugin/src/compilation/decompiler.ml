
open Names
open Constr
open Environ
open Envutils
open Tactics
open Pp
open Contextutils
open Equtils
open Apputils
open Proputils
open Indutils
open Funutils
open Inference
open Vars
open Utilities

<<<<<<< HEAD

(* or_introl : forall A B : Prop, A -> A \/ B *)
type or_introl_args = {
    a : types;
    b : types;
    ltrm : constr;
  }

(* or_intror : forall A B : Prop, B -> A \/ B *)
type or_intror_args = {
    a : types;
    b : types;
    rtrm : constr;
  }

(* conj : forall A B : Prop, A -> B -> A /\ B *)
type conj_args = {
    a : types;
    b : types;
    ltrm : constr;
    rtrm : constr;
  }
                    
let dest_or_introl trm : or_introl_args option =
  match kind trm with
  | App (f, args) ->
     if equal f or_introl && Array.length args == 3 then
       Some { a = args.(0) ; b = args.(1) ; ltrm = args.(2)  }
     else
       None
  | _ -> None

let dest_or_intror trm : or_intror_args option =
  match kind trm with
  | App (f, args) ->
     if equal f or_intror && Array.length args == 3 then
       Some { a = args.(0) ; b = args.(1) ; rtrm = args.(2)  }
     else
       None
  | _ -> None
       
let dest_conj trm : conj_args option =
  match kind trm with
  | App (f, args) ->
     if equal f conj && Array.length args == 4 then
       Some { a = args.(0) ; b = args.(1) ; ltrm = args.(2) ; rtrm = args.(3) }
     else
       None
  | _ -> None

(* Information required to perform a rewrite. *)
type rewrite_args = {
    a : types;
    (* x : A *)
    x : constr;
    (* motive P : A -> Type/Prop/Set *)
    p : constr;
    (* proof of P x *)
    px : constr;
    (* y : A *)
    y : constr;
    (* x = y if "<-", y = x otherwise *)
    eq : constr;
    (* additional arguments following equality *)
    params : constr array;
    (* direction of rewrite, <- *)
    left : bool
=======
(*
 * Only in OCaml 4.08.0 onward, so we implement ourselves
 *)
let filter_map f l =
  let f_somes = List.filter (fun o -> Option.has_some o) (List.map f l) in
  List.map Option.get f_somes

type fun_args =
  {
    (* The function term. *)
    f : types;
    (* The number of arguments it accepts. *)
    count : int;
>>>>>>> 379b2ab1
  }

(* Proof of x = x where x : A. *)
type eq_refl_args = {
    a : types;
    x : constr;
  }
             
let dest_rewrite trm : rewrite_args option =
  match kind trm with
  | App (f, args) ->
     if Array.length args >= 6 && is_rewrite f then
       let left = is_rewrite_l f in
       let params = Array.sub args 6 (Array.length args - 6) in
       Some { a = args.(0) ; x = args.(1) ; p = args.(2) ;
              px = args.(3) ; y = args.(4) ; eq = args.(5) ;
              left = left ; params = params } 
     else
       None
  | _ -> None
  
let dest_eq_refl trm : eq_refl_args option =
  match kind trm with
  | App (f, args) ->
     if equal f eq_refl && Array.length args == 2 then
       Some { a = args.(0) ; x = args.(1)  }
     else
       None
  | _ -> None     

(* Monadic bind on option types. *)
let (>>=) = Option.bind

(* Alternative (monad plus) operator on functions of
   the form a' -> b' -> c' option. *)
let (<|>) f g x y =
  match f x y, g x y with
  | Some z, _ -> Some z
  | None, z -> z

             
(* Abstraction of Coq tactics supported by this decompiler.
   Serves as an intermediate representation that can be either
   transformed into a string or a sequence of actual tactics. *)
type tact =
  | Intro of Id.t
  | Intros of Id.t list
  | Apply of env * types
  (* Proof that x = y if true, y = x if false. *)
  | Rewrite of env * types * bool
  (* Proof that y = x if true, etc. *)
  | RewriteIn of env * types * types * bool
  | ApplyIn of env * types * types
  | Pose of env * types * Id.t
  | Induction of env * types * Id.t list list * tact list list
  | Reflexivity
  | Simpl
  | Left
  | Right
  | Split of tact list * tact list
  | Revert of Id.t list
  
(* Return a name-type pair from the given rel_declaration. *)
let rel_name_type rel : Name.t * types =
  match rel with
  | CRD.LocalAssum (n, t) -> (n, t)
  | CRD.LocalDef (n, _, t) -> (n, t)

(* Unwrap a Name.t expecting an Id.t. Fails if anonymous. *)
let expect_name (n : Name.t) : Id.t =
  match n with
  | Anonymous ->
     failwith "Unexpected Anonymous Name.t."
  | Name n -> n
            
(* Finds all rel names pushed onto an environment. *)
let get_pushed_names env : Id.Set.t =
  let names = List.map (fun x -> fst (rel_name_type x))
                (lookup_all_rels env) in
  Id.Set.of_list (List.map expect_name names)

(* If the given name is anonymous, generate a fresh one. *)
let fresh_name env n =
  let in_env = get_pushed_names env in
  let name = match n with
    | Anonymous -> Id.of_string "H"
    | Name n -> n in
  fresh_id_in_env in_env name env
  
(* Zoom into a lambda term collecting names, stopping short
   of the last specified number of arguments. *)
let zoom_lambda_names env except trm : env * types * Id.t list =
  let rec aux env limit trm =
    match limit with
    | 0 -> (env, trm, [])
    | limit ->
     match kind trm with
     | Lambda (n, t, b) ->
        let name = fresh_name env n in
        let env' = push_local (Name name, t) env in
        let env, trm, names =
          aux env' (limit - 1) b in
        (env, trm, name :: names)
     | _ ->
        (env, trm, []) in
  aux env (arity trm - except) trm

(* Option monad over function application. *)
let try_app (trm : constr) : (constr * constr array) option =
  match kind trm with
  | App (f, args) -> Some (f, args)
  | _ -> None

(* Option monad over relative indices. *)
let try_rel (trm : constr) : int option =
  match kind trm with
  | Rel i -> Some i
  | _ -> None

(* Monadic guard for option. *)
let guard (b : bool) : unit option =
  if b then Some () else None

(* Converts "intro n. intro m. ..." into "intros n m ..." *)
let rec collapse_intros (tacs : tact list) : tact list =
  List.fold_right (fun tac acc ->
      match tac with
      | Intro n ->
         (match acc with
          | Intro m :: xs -> Intros [n; m] :: xs
          | Intros ns :: xs -> Intros (n :: ns) :: xs
          | _ -> Intro n :: acc)
      | Induction (x, y, z, goals) ->
         [ Induction (x, y, z, List.map collapse_intros goals) ]
      | Split (goal1, goal2) ->
         [ Split (collapse_intros goal1, collapse_intros goal2) ]
      | t -> t :: acc) tacs []
  
(* Converts "apply eq_refl." into "reflexivity." *)
let rec reflexivity (tacs : tact list) : tact list =
  List.map (fun tac ->
      match tac with
      | Apply (env, term) ->
         Option.default tac
           (try_app term >>= fun (f, args) ->
            dest_eq_refl (mkApp (f, args)) >>= fun _ ->
            Some Reflexivity)
      | Induction (x, y, z, goals) ->
         Induction (x, y, z, List.map reflexivity goals)
      | Split (goal1, goal2) ->
         Split (reflexivity goal1, reflexivity goal2)
      | _ -> tac) tacs

(* Inserts "simpl." before every rewrite. *)
let rec simpl tacs : tact list =
  match tacs with
  | [] -> []
  | Rewrite (e, t, l) :: tacs' ->
     Simpl :: Rewrite (e, t, l) :: simpl tacs'
  | tac :: tacs' -> tac :: simpl tacs'
  
(* Performs the bulk of decompilation on a proof term. 
   Returns a list of tactics. *)
let rec first_pass env sigma trm =
  (* Apply single beta reduction to terms that *might*
       be in eta expanded form. *)
  let trm = Reduction.whd_betaiota env trm in
  let choose f x = Option.default [Apply (env, trm)] (f x (env, sigma)) in
  match kind trm with
  (* "fun x => ..." -> "intro x." *)
  | Lambda (n, t, b) ->
     let name = fresh_name env n in
     let env = push_local (Name name, t) env in
     Intro name :: first_pass env sigma b
  (* Match on well-known functions used in the proof. *)
  | App (f, args) ->
     choose (rewrite <|> induction <|> left <|> right <|> split) (f, args)
  (* Hypothesis transformations or generation tactics. *)
  | LetIn (n, valu, typ, body) ->   
     choose (rewrite_in <|> apply_in <|> pose) (n, valu, typ, body)
  (* Remainder of body, simply apply it. *)
  | _ -> [Apply (env, trm)]

(* Application of a equality eliminator. *)
and rewrite (f, args) (env, sigma) : tact list option =
  dest_rewrite (mkApp (f, args)) >>= fun rewr -> 
  Some (Rewrite (env, rewr.eq, rewr.left) :: first_pass env sigma rewr.px)

(* Applying an eliminator for induction on a hypothesis in context. *)
and induction (f, args) (env, sigma) : tact list option =
  guard (is_elim env f) >>= fun _ ->
  guard (not (is_rewrite f)) >>= fun _ ->
  let app = mkApp (f, args) in
  let sigma, ind = deconstruct_eliminator env sigma app in
  let ind_args = ind.final_args in
  inductive_of_elim env (destConst f) >>= fun from_i ->
  let from_m = lookup_mind from_i env in
  let ari = arity (type_of_inductive env 0 from_m) in
  let ind_pos = ari - List.length ind.pms in
  let ind_var = List.nth ind.final_args ind_pos in
  try_rel ind_var >>= fun _ ->
  let forget = List.length ind.final_args - ind_pos - 1 in
  (* Compute bindings and goals for each case. *)
  let zooms = List.map (zoom_lambda_names env forget) ind.cs in
  let names = List.map (fun (_, _, names) -> names) zooms in
  let cases = List.map (fun (env, trm, _) ->
                  simpl (first_pass env sigma trm)) zooms in
  (* Take final args after inducted value, and revert them if they're named. *)
  let rev_idx = filter_map try_rel (take forget (List.rev ind.final_args)) in
  let idx_to_name i = expect_name (fst (rel_name_type (lookup_rel i env))) in
  let reverts = List.map idx_to_name rev_idx in
  let ind = [ Induction (env, ind_var, names, cases) ] in
  Some (if reverts == [] then ind else Revert reverts :: ind)

(* Choose left proof to construct or. *)
and left (f, args) (env, sigma) : tact list option =
  dest_or_introl (mkApp (f, args)) >>= fun args ->
  Some (Left :: first_pass env sigma args.ltrm)

(* Choose right proof to construct or. *)
and right (f, args) (env, sigma) : tact list option =
  dest_or_intror (mkApp (f, args)) >>= fun args ->
  Some (Right :: first_pass env sigma args.rtrm)

(* Branch two goals as arguments to conj. *)
and split (f, args) (env, sigma) : tact list option =
  dest_conj (mkApp (f, args)) >>= fun args ->
  let lhs = first_pass env sigma args.ltrm in
  let rhs = first_pass env sigma args.rtrm in
  Some [ Split (lhs, rhs) ]

(* Value must be a rewrite on a hypothesis in context. *)
and rewrite_in (_, valu, _, body) (env, sigma) : tact list option =
  let valu = Reduction.whd_betaiota env valu in
  try_app valu                   >>= fun (f, args) ->
  dest_rewrite (mkApp (f, args)) >>= fun rewr -> 
  try_rel rewr.px                >>= fun idx ->
  guard (noccurn (idx + 1) body) >>= fun _ ->
  let n, t = rel_name_type (lookup_rel idx env) in
  let env' = push_local (n, t) env in
  Some (RewriteIn (env, rewr.eq, rewr.px, rewr.left) :: first_pass env' sigma body)

(* Value must be an application with last argument in context. *)
and apply_in (_, valu, _, body) (env, sigma) : tact list option =
  let valu = Reduction.whd_betaiota env valu in
  try_app valu >>= fun (f, args) ->
  let len = Array.length args in
  let hyp = args.(len - 1) in
  try_rel hyp >>= fun idx ->
  guard (noccurn (idx + 1) body) >>= fun _ ->
  let n, t = rel_name_type (lookup_rel idx env) in
  let env' = push_local (n, t) env in
  let prf = mkApp (f, Array.sub args 0 (len - 1)) in
  Some (ApplyIn (env, prf, hyp) :: first_pass env' sigma body)

(* Last resort decompile let-in as a pose.  *)
and pose (n, valu, t, body) (env, sigma) : tact list option =
  let n' = expect_name n in
  let env' = push_let_in (n, valu, t) env in
  Some (Pose (env, valu, n') :: first_pass env' sigma body)
       
(* Decompile a term into its equivalent tactic list. *)
let tac_from_term env sigma trm : tact list =
  (* Perform second pass to revise greedy tactic list. *)
  reflexivity (collapse_intros (first_pass env sigma trm))

(* Generate indentation space before bullet. *)
let indent level =
  let spacing level = (level - 2) / 3 + 2 in
  let rec aux i = if i <= 1 then 0
                  else spacing i + aux (i - 1)
  in str (String.make (aux level) ' ')

(* Make bullets in order of: -, +, *, --, ++, **, ---, etc. *)
let bullet level =
  let num = (level + 2) / 3 in
  let blt = match level mod 3 with
    | 0 -> '*'
    | 1 -> '-'
    | 2 -> '+' in
  str (String.make num blt) ++ str " "
  
(* Indented string representation of a tactic list. *)
let rec show_tact_list level sigma (tacs : tact list) : Pp.t =
  let f i = show_tact (i == 0 && level > 0) level sigma in
  seq (List.mapi f tacs)
    
(* Return the string representation of a single tactic. *)
and show_tact (bulletted : bool) level sigma tac : Pp.t =
  let prnt = fun e -> Printer.pr_constr_env e sigma in
  let fin = str ".\n" in
  let full_indent = if bulletted
                    then indent level ++ bullet level
                    else indent (level + 1) in
  full_indent ++
    (match tac with
     | Intro n -> str ("intro " ^ Id.to_string n) ++ fin
     | Intros ns ->
        let names = String.concat " " (List.map Id.to_string ns) in
        str ("intros " ^ names) ++ fin
     | Apply (env, trm) ->
        let body_s = prnt env trm in
        str "apply " ++ body_s ++ fin
     | Rewrite (env, trm, left) ->
        let s = prnt env trm in
        let arrow = if left then "<- " else "" in
        str ("rewrite " ^ arrow) ++ s ++ fin
     | RewriteIn (env, prf, hyp, left) ->
        let prf_s, hyp_s = prnt env prf, prnt env hyp in
        let arrow = if left then "" else "<- " in
        str ("rewrite " ^ arrow) ++ prf_s ++ str " in " ++ hyp_s ++ fin
     | ApplyIn (env, prf, hyp) ->
        let prf_s, hyp_s = prnt env prf, prnt env hyp in
        str "apply " ++ prf_s ++ str " in " ++ hyp_s ++ fin
     | Pose (env, hyp, n) ->
        let n = str (Id.to_string n) in
        str "pose " ++ prnt env hyp ++ str " as " ++ n ++ fin
     | Induction (env, trm, names, goals) ->
        let to_s ns = String.concat " " (List.map Id.to_string ns) in
        let bindings = str (String.concat "|" (List.map to_s names)) in
        str "induction " ++ prnt env trm ++
          str " as [" ++ bindings ++ str "].\n" ++
          seq (List.map (show_tact_list (level + 1) sigma) goals)
     | Reflexivity -> str "reflexivity" ++ fin 
     | Simpl -> str "simpl" ++ fin
     | Left -> str "left" ++ fin
     | Right -> str "right" ++ fin
     | Split (goal1, goal2) ->
        str "split.\n" ++
          show_tact_list (level + 1) sigma goal1 ++
          show_tact_list (level + 1) sigma goal2
     | Revert ns ->
        let names = String.concat " " (List.rev_map Id.to_string ns) in
        str ("revert " ^ names) ++ fin)
    
(* Represent tactics as a string. *)
let tac_to_string = show_tact_list 0 
  <|MERGE_RESOLUTION|>--- conflicted
+++ resolved
@@ -15,7 +15,6 @@
 open Vars
 open Utilities
 
-<<<<<<< HEAD
 
 (* or_introl : forall A B : Prop, A -> A \/ B *)
 type or_introl_args = {
@@ -83,21 +82,6 @@
     params : constr array;
     (* direction of rewrite, <- *)
     left : bool
-=======
-(*
- * Only in OCaml 4.08.0 onward, so we implement ourselves
- *)
-let filter_map f l =
-  let f_somes = List.filter (fun o -> Option.has_some o) (List.map f l) in
-  List.map Option.get f_somes
-
-type fun_args =
-  {
-    (* The function term. *)
-    f : types;
-    (* The number of arguments it accepts. *)
-    count : int;
->>>>>>> 379b2ab1
   }
 
 (* Proof of x = x where x : A. *)

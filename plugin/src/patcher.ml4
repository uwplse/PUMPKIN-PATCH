--- conflicted
+++ resolved
@@ -28,16 +28,11 @@
 open Envutils
 open Stateutils
 open Inference
-<<<<<<< HEAD
 open Tactics
-   
 open Pp
 open Ltac_plugin
-=======
-open Pp
 open Nameutils
 open Refactor
->>>>>>> ebb77e98
 
 module Globmap = Globnames.Refmap
 
